name: "Pull Request Docs Check"

on:
- pull_request

jobs:
  build:
    runs-on: ubuntu-latest
    steps:
    - uses: actions/checkout@v1
    # Standard drop-in approach that should work for most people.
    - uses: ammaraskar/sphinx-action@master
      with:
        docs-folder: "docs/"

    # Great extra actions to compose with:
    # Create an artifact of the html output.
    - uses: actions/upload-artifact@v1
      with:
        name: DocumentationHTML
        path: docs/_build/html/

    # Publish built docs to gh-pages branch.
    # ===============================
    - name: Commit documentation changes
      run: |
        git clone https://github.com/ammaraskar/sphinx-action-test.git --branch gh-pages --single-branch gh-pages
        cp -r docs/_build/html/* gh-pages/
        cd gh-pages
        touch .nojekyll
        git config --local user.email "action@github.com"
        git config --local user.name "GitHub Action"
        git add .
        git commit -m "Update documentation" -a || true
        # The above command will fail if no changes were present, so we ignore
        # that.
    - name: Push changes
      uses: ad-m/github-push-action@master
      with:
        branch: gh-pages
        directory: gh-pages
<<<<<<< HEAD
        github_token: ${{ secrets.GITHUB_TOKEN }}
=======
        github_token: ${{ secrets.GITHUB_TOKEN }}
    # ===============================
>>>>>>> 22b4fd8e
<|MERGE_RESOLUTION|>--- conflicted
+++ resolved
@@ -39,9 +39,4 @@
       with:
         branch: gh-pages
         directory: gh-pages
-<<<<<<< HEAD
-        github_token: ${{ secrets.GITHUB_TOKEN }}
-=======
-        github_token: ${{ secrets.GITHUB_TOKEN }}
-    # ===============================
->>>>>>> 22b4fd8e
+        github_token: ${{ secrets.GITHUB_TOKEN }}